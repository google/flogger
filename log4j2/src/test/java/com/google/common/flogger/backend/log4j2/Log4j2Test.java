--- conflicted
+++ resolved
@@ -122,16 +122,12 @@
   }
 
   void assertLogEntry(int index, Level level, String message) {
-<<<<<<< HEAD
     assertLogEntry(index, level, message, ImmutableMap.of());
   }
 
   void assertLogEntry(int index, Level level, String message, Map<String, Object> contextData) {
-    final LogEvent event = events.get(index);
-=======
     LogEvent event = events.get(index);
     assertThat(event.getLoggerName()).isEqualTo(logger.getName());
->>>>>>> 42793486
     assertThat(event.getLevel()).isEqualTo(level);
     assertThat(event.getMessage().getFormattedMessage()).isEqualTo(message);
     assertThat(event.getThrown()).isNull();
