/*
 * Copyright (C) 2019 The Flogger Authors.
 *
 * Licensed under the Apache License, Version 2.0 (the "License");
 * you may not use this file except in compliance with the License.
 * You may obtain a copy of the License at
 *
 * http://www.apache.org/licenses/LICENSE-2.0
 *
 * Unless required by applicable law or agreed to in writing, software
 * distributed under the License is distributed on an "AS IS" BASIS,
 * WITHOUT WARRANTIES OR CONDITIONS OF ANY KIND, either express or implied.
 * See the License for the specific language governing permissions and
 * limitations under the License.
 */

package com.google.common.flogger.backend.log4j2;

import static java.util.concurrent.TimeUnit.NANOSECONDS;
import static java.util.concurrent.TimeUnit.SECONDS;
import static java.util.logging.Level.WARNING;

import com.google.common.collect.ImmutableList;
import com.google.common.flogger.LogContext;
import com.google.common.flogger.LogSite;
import com.google.common.flogger.MetadataKey;
import com.google.common.flogger.backend.LogData;
import com.google.common.flogger.backend.MessageUtils;
import com.google.common.flogger.backend.Metadata;
import com.google.common.flogger.backend.MetadataHandler;
import com.google.common.flogger.backend.MetadataProcessor;
import com.google.common.flogger.backend.Platform;
import com.google.common.flogger.backend.SimpleMessageFormatter;
import com.google.common.flogger.context.Tags;
import java.util.logging.Level;
import org.apache.logging.log4j.core.LogEvent;
import org.apache.logging.log4j.core.impl.ContextDataFactory;
import org.apache.logging.log4j.core.impl.Log4jLogEvent;
import org.apache.logging.log4j.core.time.Instant;
import org.apache.logging.log4j.core.time.MutableInstant;
import org.apache.logging.log4j.core.util.Throwables;
import org.apache.logging.log4j.message.SimpleMessage;
import org.apache.logging.log4j.util.StringMap;

/** Helper to format LogData.
 *
 * <p>Note: Any changes in this code should, as far as possible, be reflected in the equivalently
 * named log4j implementation. If the behaviour of this class starts to deviate from that of the
 * log4j backend in any significant way, this difference should be called out clearly in the
 * documentation.
 */
final class Log4j2LogEventUtil {

  private Log4j2LogEventUtil() {}

  static LogEvent toLog4jLogEvent(String loggerName, LogData logData) {
    MetadataProcessor metadata =
<<<<<<< HEAD
        MetadataProcessor.forScopeAndLogSite(Metadata.empty(), logData.getMetadata());
    // TODO: Check if the user of the log4j2 backend requires more flexibility when deciding which
    //       formatter to use. I'd argue that the BaseMessageFormatter is sufficient, whenever a log4j2.xml
    //       file is present. However, users might be fine with not using log4j2 specifics when using flogger
    //       and then it is sufficient to use the default formatter.
    // For the moment, I'd argue we want to pass the context data to log4j2 and make use of a log4j2
    // application file. Hence the line below ist commented out.
    //  String message = SimpleMessageFormatter.getDefaultFormatter().format(logData, metadata);
    String message = BaseMessageFormatter.appendFormattedMessage(logData, buffer);
=======
        MetadataProcessor.forScopeAndLogSite(Platform.getInjectedMetadata(), logData.getMetadata());
    String message = SimpleMessageFormatter.getDefaultFormatter().format(logData, metadata);
>>>>>>> 536db34a
    Throwable thrown = metadata.getSingleValue(LogContext.Key.LOG_CAUSE);
    return toLog4jLogEvent(
        loggerName, logData, message, toLog4jLevel(logData.getLevel()), thrown);
  }

  static LogEvent toLog4jLogEvent(String loggerName, RuntimeException error, LogData badData) {
    String message = formatBadLogData(error, badData);
    // Re-target this log message as a warning (or above) since it indicates a real bug.
    Level level = badData.getLevel().intValue() < WARNING.intValue() ? WARNING : badData.getLevel();
    return toLog4jLogEvent(loggerName, badData, message, toLog4jLevel(level), error);
  }

  private static LogEvent toLog4jLogEvent(
      String loggerName,
      LogData logData,
      String message,
      org.apache.logging.log4j.Level level,
      Throwable thrown) {

    LogSite logSite = logData.getLogSite();
    StackTraceElement locationInfo =
        new StackTraceElement(
            logSite.getClassName(),
            logSite.getMethodName(),
            logSite.getFileName(),
            logSite.getLineNumber());

    return Log4jLogEvent.newBuilder()
        .setLoggerName(loggerName)
        .setLoggerFqcn(logData.getLoggerName())
        .setLevel(level) // this might be different from logData.getLevel() for errors.
        .setMessage(new SimpleMessage(message))
        .setThreadName(Thread.currentThread().getName())
        .setInstant(getInstant(logData.getTimestampNanos()))
        .setThrown(thrown != null ? Throwables.getRootCause(thrown) : null)
        .setIncludeLocation(true)
        .setSource(locationInfo)
        .setContextData(createContextMap(logData))
        .build();
  }

  @SuppressWarnings({"NanosTo_Seconds", "SecondsTo_Nanos"})
  private static Instant getInstant(long timestampNanos) {
    MutableInstant instant = new MutableInstant();
    // Don't use Duration here as (a) it allocates and (b) we can't allow error on overflow.
    long epochSeconds = NANOSECONDS.toSeconds(timestampNanos);
    int remainingNanos = (int) (timestampNanos - SECONDS.toNanos(epochSeconds));
    instant.initFromEpochSecond(epochSeconds, remainingNanos);
    return instant;
  }

  /** Converts java.util.logging.Level to org.apache.log4j.Level. */
  static org.apache.logging.log4j.Level toLog4jLevel(java.util.logging.Level level) {
    int logLevel = level.intValue();
    if (logLevel < java.util.logging.Level.FINE.intValue()) {
      return org.apache.logging.log4j.Level.TRACE;
    } else if (logLevel < java.util.logging.Level.INFO.intValue()) {
      return org.apache.logging.log4j.Level.DEBUG;
    } else if (logLevel < java.util.logging.Level.WARNING.intValue()) {
      return org.apache.logging.log4j.Level.INFO;
    } else if (logLevel < java.util.logging.Level.SEVERE.intValue()) {
      return org.apache.logging.log4j.Level.WARN;
    }
    return org.apache.logging.log4j.Level.ERROR;
  }

  /**
   * Formats the log message in response to an exception during a previous logging attempt. A
   * synthetic error message is generated from the original log data and the given exception is set
   * as the cause. The level of this record is the maximum of WARNING or the original level.
   */
  private static String formatBadLogData(RuntimeException error, LogData badLogData) {
    StringBuilder errorMsg =
        new StringBuilder("LOGGING ERROR: ").append(error.getMessage()).append('\n');
    int length = errorMsg.length();
    try {
      appendLogData(badLogData, errorMsg);
    } catch (RuntimeException e) {
      // Reset partially written buffer when an error occurs.
      errorMsg.setLength(length);
      errorMsg.append("Cannot append LogData: ").append(e);
    }
    return errorMsg.toString();
  }

  /** Appends the given {@link LogData} to the given {@link StringBuilder}. */
  private static void appendLogData(LogData data, StringBuilder out) {
    out.append("  original message: ");
    if (data.getTemplateContext() == null) {
      out.append(data.getLiteralArgument());
    } else {
      // We know that there's at least one argument to display here.
      out.append(data.getTemplateContext().getMessage());
      out.append("\n  original arguments:");
      for (Object arg : data.getArguments()) {
        out.append("\n    ").append(MessageUtils.safeToString(arg));
      }
    }
    Metadata metadata = data.getMetadata();
    if (metadata.size() > 0) {
      out.append("\n  metadata:");
      for (int n = 0; n < metadata.size(); n++) {
        out.append("\n    ");
        out.append(metadata.getKey(n).getLabel()).append(": ").append(metadata.getValue(n));
      }
    }
    out.append("\n  level: ").append(data.getLevel());
    out.append("\n  timestamp (nanos): ").append(data.getTimestampNanos());
    out.append("\n  class: ").append(data.getLogSite().getClassName());
    out.append("\n  method: ").append(data.getLogSite().getMethodName());
    out.append("\n  line number: ").append(data.getLogSite().getLineNumber());
  }

  private static final MetadataHandler<MetadataKey.KeyValueHandler> HANDLER = MetadataHandler
      .builder((MetadataHandler.ValueHandler<Object, MetadataKey.KeyValueHandler>) (key, value, kvh) -> {
        if (key.getClass().equals(LogContext.Key.TAGS.getClass())) {
          processTags(key, value, kvh);
        } else {
          // In theory a user can define a custom tag and use it as a MetadataKey. Those keys shall be treated
          // in the same way as LogContext.Key.TAGS when used as a MetadataKey.
          // Might be removed if visibility of MetadataKey#clazz changes.
          if (value instanceof Tags) {
                processTags(key, value, kvh);
          } else {
                ValueQueue.appendValues(key.getLabel(), value, kvh);
          }
        }})
      .setDefaultRepeatedHandler((key, values, kvh) -> values.forEachRemaining(v -> kvh.handle(key.getLabel(), v)))
      .build();

  private static void processTags(MetadataKey<Object> key, Object value, MetadataKey.KeyValueHandler kvh) {
    ValueQueue valueQueue = ValueQueue.appendValueToNewQueue(value);
    // Unlike single metadata (which is usually formatted as a single value), tags are always formatted as a list.
    // Given the tags: tags -> foo=[bar], it will be formatted as tags=[foo=bar].
    ValueQueue.appendValues(key.getLabel(), valueQueue.size() == 1 ? ImmutableList.copyOf(valueQueue) : valueQueue, kvh);
  }

  /**
   * We do not support 'MDC.getContext()' and 'NDC.getStack()' and we do not make any attempt to merge Log4j2
   * context data with Flogger's context data. Instead, users should use the ScopedLoggingContext (Grpc).
   *
   * Flogger's ScopedLoggingContext allows to include additional metadata and tags into logs which are
   * written from current thread.
   *
   * Example:
   * <pre>{@code
   * try (ScopedLoggingContext.LoggingContextCloseable ctx = ContextDataProvider.getInstance()
   *          .getContextApiSingleton()
   *          .newContext()
   *          .withMetadata(COUNT_KEY, 23)
   *          .withTags(Tags.builder().addTag("foo").addTag("baz", "bar").addTag("baz", "bar2").build())
   *          .install()) {
   *
   *      // do business logic that triggers logs
   * }
   * }</pre>
   *
   * The statement above will result in adding the following data to the context map:
   *  {count=23, tags=[baz=bar, baz=bar2, foo]}.
   * By using '%X{key}' or '%X' in the ConversionPattern of an appender the metadata can be included in the
   * logs.
   */
  private static StringMap createContextMap(LogData logData) {
    MetadataProcessor metadataProcessor = MetadataProcessor.forScopeAndLogSite(
            Platform.getInjectedMetadata(), logData.getMetadata());

    StringMap contextData = ContextDataFactory.createContextData(metadataProcessor.keyCount());
    metadataProcessor.process(HANDLER, (key, value) ->
            contextData.putValue(key, ValueQueue.maybeWrap(value, contextData.getValue(key))));

    contextData.freeze();

    return contextData;
  }
}<|MERGE_RESOLUTION|>--- conflicted
+++ resolved
@@ -55,20 +55,16 @@
 
   static LogEvent toLog4jLogEvent(String loggerName, LogData logData) {
     MetadataProcessor metadata =
-<<<<<<< HEAD
-        MetadataProcessor.forScopeAndLogSite(Metadata.empty(), logData.getMetadata());
+        MetadataProcessor.forScopeAndLogSite(Platform.getInjectedMetadata(), logData.getMetadata());
     // TODO: Check if the user of the log4j2 backend requires more flexibility when deciding which
     //       formatter to use. I'd argue that the BaseMessageFormatter is sufficient, whenever a log4j2.xml
     //       file is present. However, users might be fine with not using log4j2 specifics when using flogger
     //       and then it is sufficient to use the default formatter.
     // For the moment, I'd argue we want to pass the context data to log4j2 and make use of a log4j2
-    // application file. Hence the line below ist commented out.
-    //  String message = SimpleMessageFormatter.getDefaultFormatter().format(logData, metadata);
+    // condiguration file. Hence the line below ist commented out.
+    // String message = SimpleMessageFormatter.getDefaultFormatter().format(logData, metadata);
     String message = BaseMessageFormatter.appendFormattedMessage(logData, buffer);
-=======
-        MetadataProcessor.forScopeAndLogSite(Platform.getInjectedMetadata(), logData.getMetadata());
-    String message = SimpleMessageFormatter.getDefaultFormatter().format(logData, metadata);
->>>>>>> 536db34a
+
     Throwable thrown = metadata.getSingleValue(LogContext.Key.LOG_CAUSE);
     return toLog4jLogEvent(
         loggerName, logData, message, toLog4jLevel(logData.getLevel()), thrown);
